--- conflicted
+++ resolved
@@ -622,13 +622,8 @@
 wq
 END
 
-<<<<<<< HEAD
-    # extending the EOxServer settings.py
+    # extending the EOxServer urls.py
     ex "$URLS" <<END
-=======
-    # extending the EOxServer urls.py
-    sudo -u "$VIRES_USER" ex "$URLS" <<END
->>>>>>> 41a5a4d9
 $ a
 # ALLAUTH URLS - BEGIN - Do not edit or remove this line!
 import eoxs_allauth.views
