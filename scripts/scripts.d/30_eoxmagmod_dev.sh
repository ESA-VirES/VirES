#!/bin/sh
#-------------------------------------------------------------------------------
#
# Purpose: EOX magnetic model library - development mode
# Author(s): Martin Paces <martin.paces@eox.at>
#-------------------------------------------------------------------------------
# Copyright (C) 2015 EOX IT Services GmbH

. `dirname $0`/../lib_logging.sh

#info "Installing EOxMagMod in the development mode."
info "Installing EOxMagMod from sources ..."

# Path to the EOxMagMod development directory tree:
EOXMM_DEV_PATH="${EOXMM_DEV_PATH:-/usr/local/eoxmagmod}"

# STEP 1: INSTALL DEPENDENCIES
<<<<<<< HEAD
yum --assumeyes install gcc-gfortran python-devel numpy wmm2010-lib wmm2010-devel qdipole-devel
=======
yum --assumeyes install gcc-gfortran python-devel numpy wmm2010-lib wmm2010-devel qdipole qdipole-devel
>>>>>>> c4d3ec50

# STEP 2: INSTALL EOXMM
# Install EOxMagMod in the development mode.
pushd .
# make sure we build the package from scratch
[ -d './build' ] && rm -fvR './build'
# install python package
python ./setup.py install
popd<|MERGE_RESOLUTION|>--- conflicted
+++ resolved
@@ -15,11 +15,7 @@
 EOXMM_DEV_PATH="${EOXMM_DEV_PATH:-/usr/local/eoxmagmod}"
 
 # STEP 1: INSTALL DEPENDENCIES
-<<<<<<< HEAD
 yum --assumeyes install gcc-gfortran python-devel numpy wmm2010-lib wmm2010-devel qdipole-devel
-=======
-yum --assumeyes install gcc-gfortran python-devel numpy wmm2010-lib wmm2010-devel qdipole qdipole-devel
->>>>>>> c4d3ec50
 
 # STEP 2: INSTALL EOXMM
 # Install EOxMagMod in the development mode.
