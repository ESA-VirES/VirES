--- conflicted
+++ resolved
@@ -367,12 +367,8 @@
 from vires.views import custom_data #, custom_model, client_state
 
 urlpatterns = [
-<<<<<<< HEAD
-    url(r'^ows$', ows),
+    url(r'^ows$', ows, name="ows"),
     url(r'^openows$', ows),
-=======
-    url(r'^ows$', ows, name="ows"),
->>>>>>> a55e4ba1
     url(r'^custom_data/(?P<identifier>[0-9a-f-]{36,36})?$', custom_data),
     #url(r'^custom_model/(?P<identifier>[0-9a-f-]{36,36})?$', custom_model),
     #url(r'^client_state/(?P<identifier>[0-9a-f-]{36,36})?$', client_state),
@@ -392,12 +388,8 @@
 
 urlpatterns = [
     url(r'^$', workspace(parse_client_state), name="workspace"),
-<<<<<<< HEAD
-    url(r'^ows$', wrap_protected_api(ows)),
+    url(r'^ows$', wrap_protected_api(ows), name="ows"),
     url(r'^openows$', wrap_open_api(ows)),
-=======
-    url(r'^ows$', wrap_protected_api(ows), name="ows"),
->>>>>>> a55e4ba1
     url(r'^accounts/', include('eoxs_allauth.urls')),
     url(r'^custom_data/(?P<identifier>[0-9a-f-]{36,36})?$', wrap_protected_api(custom_data)),
     #url(r'^custom_model/(?P<identifier>[0-9a-f-]{36,36})?$', wrap_protected_api(custom_model)),
