--- conflicted
+++ resolved
@@ -111,11 +111,7 @@
 
 #-------------------------------------------------------------------------------
 
-<<<<<<< HEAD
-class AMPSIonosphericCurrentTestMixIn(object):
-=======
 class AMPSCurrentTestMixIn(object):
->>>>>>> a7ee8862
     variables = [
         "IMF_V", "IMF_BY_GSM", "IMF_BZ_GSM", "DipoleTiltAngle", "F10_INDEX",
         "QDLat", "MLT", "QDBasis",
@@ -171,17 +167,6 @@
         assert_allclose(upward_current, upward_current_ref, atol=1e-6)
 
 
-<<<<<<< HEAD
-class TestFetchDataAMPSIonosphericCurrent(TestCase, AMPSIonosphericCurrentTestMixIn, FetchDataMixIn):
-    pass
-
-
-class TestFetchFilteredDataAMPSIonosphericCurrent(TestCase, AMPSIonosphericCurrentTestMixIn, FetchFilteredDataMixIn):
-    pass
-
-
-class TestAsyncFetchFilteredDataAMPSIonosphericCurrent(TestCase, AMPSIonosphericCurrentTestMixIn, AsyncFetchFilteredDataMixIn):
-=======
 class TestFetchDataCsvAMPSCurrent(TestCase, AMPSCurrentTestMixIn, FetchDataCsvMixIn):
     pass
 
@@ -195,21 +180,14 @@
     pass
 
 class TestAsyncFetchFilteredDataCdfAMPSCurrent(TestCase, AMPSCurrentTestMixIn, AsyncFetchFilteredDataCsvMixIn):
->>>>>>> a7ee8862
-    pass
-
-#-------------------------------------------------------------------------------
-
-
-<<<<<<< HEAD
-class AMPSAssociatedMagneticFieldTestMixIn(object):
+    pass
+
+#-------------------------------------------------------------------------------
+
+
+class AMPSMagneticFieldTestMixIn(object):
     variables = [
         'IMF_V', 'IMF_BY_GSM', 'IMF_BZ_GSM', 'DipoleTiltAngle', 'F107',
-=======
-class AMPSMagneticFieldTestMixIn(object):
-    variables = [
-        'IMF_V', 'IMF_BY_GSM', 'IMF_BZ_GSM', 'DipoleTiltAngle', 'F10_INDEX',
->>>>>>> a7ee8862
         "F_AMPS", "B_NEC_AMPS"
     ]
 
@@ -218,10 +196,7 @@
             begin_time=self.begin_time,
             end_time=self.end_time,
             variables=self.variables,
-<<<<<<< HEAD
-=======
             model_ids=["AMPS"],
->>>>>>> a7ee8862
             collection_ids={"Alpha": ["SW_OPER_MAGA_LR_1B"]},
         )
         response = self.get_parsed_response(request)
@@ -234,26 +209,16 @@
         by_gsm_imf = array(response["IMF_BY_GSM"])
         bz_gsm_imf = array(response["IMF_BZ_GSM"])
         tilt_angle = array(response["DipoleTiltAngle"])
-<<<<<<< HEAD
         f107 = array(response["F107"])
-=======
-        f107 = array(response["F10_INDEX"])
->>>>>>> a7ee8862
 
         f_amps = array(response["F_AMPS"])
         b_amps = array(response["B_NEC_AMPS"])
 
         if times.size > 0:
-<<<<<<< HEAD
-            idx = times.size // 2
-            b_amps_ref = eval_associated_magnetic_model(
-                times[idx], times, lats, lons, rads,
-=======
             #mean_time = times[times.size // 2]
             mean_time = 0.5 * (times.min() + times.max())
             b_amps_ref = eval_associated_magnetic_model(
                 mean_time, times, lats, lons, rads,
->>>>>>> a7ee8862
                 v_imf, by_gsm_imf, bz_gsm_imf, tilt_angle, f107
             )
         else:
@@ -261,21 +226,6 @@
 
         f_amps_ref = vnorm(b_amps_ref)
 
-<<<<<<< HEAD
-        assert_allclose(b_amps, b_amps_ref, atol=2e-6)
-        assert_allclose(f_amps, f_amps_ref, atol=1e-6)
-
-
-class TestFetchDataAMPSAssociatedMagneticField(TestCase, AMPSAssociatedMagneticFieldTestMixIn, FetchDataMixIn):
-    pass
-
-
-class TestFetchFilteredDataAMPSAssociatedMagneticField(TestCase, AMPSAssociatedMagneticFieldTestMixIn, FetchFilteredDataMixIn):
-    pass
-
-
-class TestAsyncFetchFilteredDataAMPSAssociatedMagneticField(TestCase, AMPSAssociatedMagneticFieldTestMixIn, AsyncFetchFilteredDataMixIn):
-=======
         assert_allclose(b_amps, b_amps_ref, atol=1e-2)
         assert_allclose(f_amps, f_amps_ref, atol=1e-2)
 
@@ -297,7 +247,6 @@
 
 
 class TestAsyncFetchFilteredDataCdfAMPSMagneticField(TestCase, AMPSMagneticFieldTestMixIn, AsyncFetchFilteredDataCdfMixIn):
->>>>>>> a7ee8862
     pass
 
 
