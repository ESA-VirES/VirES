--- conflicted
+++ resolved
@@ -187,11 +187,7 @@
 
 class AMPSMagneticFieldTestMixIn(object):
     variables = [
-<<<<<<< HEAD
         'IMF_V', 'IMF_BY_GSM', 'IMF_BZ_GSM', 'DipoleTiltAngle', 'F107',
-=======
-        'IMF_V', 'IMF_BY_GSM', 'IMF_BZ_GSM', 'DipoleTiltAngle', 'F10_INDEX',
->>>>>>> f1f5bba4
         "F_AMPS", "B_NEC_AMPS"
     ]
 
@@ -213,11 +209,7 @@
         by_gsm_imf = array(response["IMF_BY_GSM"])
         bz_gsm_imf = array(response["IMF_BZ_GSM"])
         tilt_angle = array(response["DipoleTiltAngle"])
-<<<<<<< HEAD
         f107 = array(response["F107"])
-=======
-        f107 = array(response["F10_INDEX"])
->>>>>>> f1f5bba4
 
         f_amps = array(response["F_AMPS"])
         b_amps = array(response["B_NEC_AMPS"])
